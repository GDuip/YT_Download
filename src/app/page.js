

export default function Home() {
  return (
<<<<<<< HEAD
    <main >
<section>
  <div className="flex flex-col items-center min-h-screen py-2">
    <h1 className="text-6xl font-bold text-center text-white mt-20">
      Welcome to the <a className="text-blue-600" href="https://nextjs.org">Free YT Downloader</a>
    </h1>
    
    
    </div>
=======
    <main className="flex min-h-screen flex-col items-center justify-between p-24">
      <div className="z-10 w-full max-w-5xl items-center justify-between font-mono text-sm lg:flex">
        <p className="fixed left-0 top-0 flex w-full justify-center border-b border-gray-300 bg-gradient-to-b from-zinc-200 pb-6 pt-8 backdrop-blur-2xl dark:border-neutral-800 dark:bg-zinc-800/30 dark:from-inherit lg:static lg:w-auto  lg:rounded-xl lg:border lg:bg-gray-200 lg:p-4 lg:dark:bg-zinc-800/30">
         Welcome to the free YT Downloader&nbsp;
          
        </p>

      </div>

      <h1>This is the free Edition.
        
        You can download 5 videos per hour </h1>

      <div className="relative flex place-items-center before:absolute before:h-[300px] before:w-[480px] before:-translate-x-1/2 before:rounded-full before:bg-gradient-radial before:from-white before:to-transparent before:blur-2xl before:content-[''] after:absolute after:-z-20 after:h-[180px] after:w-[240px] after:translate-x-1/3 after:bg-gradient-conic after:from-sky-200 after:via-blue-200 after:blur-2xl after:content-[''] before:dark:bg-gradient-to-br before:dark:from-transparent before:dark:to-blue-700 before:dark:opacity-10 after:dark:from-sky-900 after:dark:via-[#0141ff] after:dark:opacity-40 before:lg:h-[360px] z-[-1]">
        
      </div>
>>>>>>> 8bbda663



</section>
    </main>
  )
}<|MERGE_RESOLUTION|>--- conflicted
+++ resolved
@@ -2,34 +2,15 @@
 
 export default function Home() {
   return (
-<<<<<<< HEAD
     <main >
 <section>
   <div className="flex flex-col items-center min-h-screen py-2">
     <h1 className="text-6xl font-bold text-center text-white mt-20">
-      Welcome to the <a className="text-blue-600" href="https://nextjs.org">Free YT Downloader</a>
+      Welcome to the <a className="bg-clip-text bg-gradient-to-r from-white to-purple-800 text-transparent" href="https://nextjs.org">Free YT Downloader</a>
     </h1>
     
     
     </div>
-=======
-    <main className="flex min-h-screen flex-col items-center justify-between p-24">
-      <div className="z-10 w-full max-w-5xl items-center justify-between font-mono text-sm lg:flex">
-        <p className="fixed left-0 top-0 flex w-full justify-center border-b border-gray-300 bg-gradient-to-b from-zinc-200 pb-6 pt-8 backdrop-blur-2xl dark:border-neutral-800 dark:bg-zinc-800/30 dark:from-inherit lg:static lg:w-auto  lg:rounded-xl lg:border lg:bg-gray-200 lg:p-4 lg:dark:bg-zinc-800/30">
-         Welcome to the free YT Downloader&nbsp;
-          
-        </p>
-
-      </div>
-
-      <h1>This is the free Edition.
-        
-        You can download 5 videos per hour </h1>
-
-      <div className="relative flex place-items-center before:absolute before:h-[300px] before:w-[480px] before:-translate-x-1/2 before:rounded-full before:bg-gradient-radial before:from-white before:to-transparent before:blur-2xl before:content-[''] after:absolute after:-z-20 after:h-[180px] after:w-[240px] after:translate-x-1/3 after:bg-gradient-conic after:from-sky-200 after:via-blue-200 after:blur-2xl after:content-[''] before:dark:bg-gradient-to-br before:dark:from-transparent before:dark:to-blue-700 before:dark:opacity-10 after:dark:from-sky-900 after:dark:via-[#0141ff] after:dark:opacity-40 before:lg:h-[360px] z-[-1]">
-        
-      </div>
->>>>>>> 8bbda663
 
 
 
